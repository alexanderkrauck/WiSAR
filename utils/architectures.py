"""
The full architectures used for predicting the final outputs.
"""

__author__ = "Alexander Krauck"
__email__ = "alexander.krauck@gmail.com"
__date__ = "04-13-2021"

from numpy.core.fromnumeric import argmax
from .basic_function import integrate_images
from .data import MultiViewTemporalSample
from .sub_architectures import ConvolutionalAutoencoderV1

from typing import List
<<<<<<< HEAD
from matplotlib.pyplot import grid
=======
from numpy import dtype
>>>>>>> 9f665234
import torch
import numpy as np


class BasicAutoencoderAnomalyDetectionV1:
    """A Basic approach that uses an autoencoder to detect differences. The autoencoder should take 64x64 pixel RBG images."""

    def __init__(
        self,
        pretrained_convolutional_network: ConvolutionalAutoencoderV1,
        device: str = "cpu",
        cutoff_value: float = 0.5
    ):

        self.pretrained_convolutional_network = pretrained_convolutional_network.to(
            device
        )
        self.device = device
        self.cutoff_value = cutoff_value

        pass

    def infer(self, samples: List[MultiViewTemporalSample], n_top: int = 10):

        res_boxes = []
        for sample in samples:

            photos = sample.photos
            reconstructed_photos = np.empty_like(photos)

            # Step 1: Select grid from all images
            # Step 2: Put each grid-image into the autoencoder that is passed
            # Step 3: Put the reconstructed images back together (to the original time-view-structure)
            # Done here:
            for timestep_idx, timestep in enumerate(photos):
                for view_idx, view in enumerate(timestep):
                    grid_images = []
                    reconstructed_view = np.empty_like(view)
                    for row in range(16):
                        for col in range(16):
                            grid_images.append(
                                view[
                                    row * 64 : (row + 1) * 64, col * 64 : (col + 1) * 64
                                ]
                            )

                    grid_images = np.array(grid_images)
                    grid_images = (
                        np.transpose(grid_images, (0, 3, 1, 2)).astype(np.float32) / 255
                    )

                    grid_images = torch.tensor(grid_images, device="cpu")
                    reconstructed_grid_images = (
                        self.pretrained_convolutional_network(grid_images)
                        .detach().cpu()
                        .numpy()
                    )
                    reconstructed_grid_images = np.transpose(
                        (reconstructed_grid_images * 255).astype(np.int16), (0, 2, 3, 1)
                    )

                    i = 0
                    for row in range(16):
                        for col in range(16):
                            reconstructed_view[
                                row * 64 : (row + 1) * 64, col * 64 : (col + 1) * 64
                            ] = reconstructed_grid_images[i]
                            i += 1
                    reconstructed_photos[timestep_idx, view_idx] = reconstructed_view


            # Step a: Take Differences between original and reconstructed
            # Step b: Differences between timesteps
            # Step c: Warp
            # Step d: Combine Timesteps
            differences = abs(photos - reconstructed_photos)

            integrated = []
            for timestep_differences, homographie in zip(
                differences, sample.homographies
            ):
                integrated.append(
                    integrate_images(timestep_differences, homographie, sample.mask)
                )

            integrated = np.array(integrated).astype(np.float32)/255

            squared_integrated = np.square(integrated)
            resulting_integrated = np.mean(squared_integrated, axis=0)


            # Step 4: Threshhold for bounding boxes
            # Step 5: Output into the files/return values.
            values = []
            boxes = []
            for i in range(250):
                for e in range(250):
                    value = np.mean(resulting_integrated[i * 4: (i+6)*4, e * 4: (e+6)*4])
                    values.append(value)
                    box = np.array([e*4, i*4, 6*4, 6*4])#switch axes here
                    boxes.append(box)

            top_indices = np.argsort(np.array(values))[-n_top:]
            top_boxes = np.array(boxes)[top_indices]
            res_boxes.append(top_boxes)

        return res_boxes
        # TODO:





class BasicTimestepAnomalyDetection:
    def __init__(self):

        pass

    def infer(self, sample: MultiViewTemporalSample):

<<<<<<< HEAD
            photos = sample.photos
=======
        photos = sample.photos
>>>>>>> 9f665234

        pass
<|MERGE_RESOLUTION|>--- conflicted
+++ resolved
@@ -12,11 +12,6 @@
 from .sub_architectures import ConvolutionalAutoencoderV1
 
 from typing import List
-<<<<<<< HEAD
-from matplotlib.pyplot import grid
-=======
-from numpy import dtype
->>>>>>> 9f665234
 import torch
 import numpy as np
 
@@ -137,10 +132,6 @@
 
     def infer(self, sample: MultiViewTemporalSample):
 
-<<<<<<< HEAD
-            photos = sample.photos
-=======
         photos = sample.photos
->>>>>>> 9f665234
 
         pass
